import os
import sys

# import subpaths
sys.path.append(os.path.join(os.path.dirname(__file__), "..", "..", "src"))

from multiego.resources import type_definitions
from multiego.util import masking

import argparse
import itertools
import multiprocessing
import numpy as np
import pandas as pd
import parmed as pmd
import time
import warnings


d = {
    type_definitions.gromos_atp.name[i]: type_definitions.gromos_atp.c12[i]
    for i in range(len(type_definitions.gromos_atp.name))
}

<<<<<<< HEAD
COLUMNS = ["mi", "ai", "mj", "aj", "c12dist", "p", "cutoff"]


def write_mat(df, output_file):
    out_content = df.to_string(index=False, header=False, columns=COLUMNS)
    out_content = out_content.replace("\n", "<")
    out_content = " ".join(out_content.split())
    out_content = out_content.replace("<", "\n")
    with gzip.open(output_file, "wt") as f:
        f.write(out_content)


def read_mat(name, protein_ref_indices, args, cumulative=False):
    path_prefix = f"{args.histo}"
    if args.tar:
        with tarfile.open(args.histo, "r:*") as tar:
            ref_df = pd.read_csv(tar.extractfile(name), header=None, sep="\s+", usecols=[0, *protein_ref_indices])
    else:
        ref_df = pd.read_csv(f"{path_prefix}/{name}", header=None, sep="\s+", usecols=[0, *protein_ref_indices])
    ref_df_columns = ["distance", *[str(x) for x in protein_ref_indices]]
    ref_df.columns = ref_df_columns
    ref_df.set_index("distance", inplace=True)

    return ref_df
=======
>>>>>>> bd060d42


def run_intra_(arguments):
    """
    Preforms the main routine of the histogram analysis to obtain the intra- and intermat files.
    Is used in combination with multiprocessing to speed up the calculations.

    Parameters
    ----------
    arguments : dict
        Contains all the command-line parsed arguments

    Returns
    -------
    out_path : str
        Path to the temporary file which contains a partial pd.DataFrame with the analyzed data
    """
    (
        args,
        protein_ref_indices_i,
        protein_ref_indices_j,
        original_size_j,
        c12_cutoff,
        mi,
        mj,
        frac_target_list,
    ) = arguments
    process = multiprocessing.current_process()
    df = pd.DataFrame()
    # We do not consider old histograms
    frac_target_list = [x for x in frac_target_list if x[0] != "#" and x[-1] != "#"]
    for i, ref_f in enumerate(frac_target_list):
        results_df = pd.DataFrame()
        ai = ref_f.split(".")[-2].split("_")[-1]

        if True:
            all_ai = [ai for _ in range(1, original_size_j + 1)]
            range_list = [str(x) for x in range(1, original_size_j + 1)]

            results_df["ai"] = np.array(all_ai).astype(int)
            results_df["aj"] = np.array(range_list).astype(int)

            results_df["mi"] = mi
            results_df["mj"] = mj
            results_df["c12dist"] = 0.0
            results_df["p"] = 0.0
            results_df["cutoff"] = 0.0

        if np.isin(int(ai), protein_ref_indices_i):
            cut_i = np.where(protein_ref_indices_i == int(ai))[0][0]

            # column mapping
            ref_f = f"{args.histo}/{ref_f}"
            ref_df = pd.read_csv(ref_f, header=None, sep="\s+", usecols=[0, *protein_ref_indices_j])
            ref_df_columns = ["distance", *[str(x) for x in protein_ref_indices_j]]
            ref_df.columns = ref_df_columns
            ref_df.set_index("distance", inplace=True)
            ref_df.loc[len(ref_df)] = c12_cutoff[cut_i]

            # calculate data
            c12dist = ref_df.apply(lambda x: c12_avg(ref_df.index.to_numpy(), weights=x.to_numpy()), axis=0).values
            p = ref_df.apply(
                lambda x: calculate_probability(ref_df.index.to_numpy(), weights=x.to_numpy()),
                axis=0,
            ).values
            results_df.loc[results_df["aj"].isin(protein_ref_indices_j), "c12dist"] = c12dist
            results_df.loc[results_df["aj"].isin(protein_ref_indices_j), "p"] = p
            results_df.loc[results_df["aj"].isin(protein_ref_indices_j), "cutoff"] = c12_cutoff[cut_i].astype(float)

        df = pd.concat([df, results_df])
        df = df.sort_values(by=["p", "c12dist"], ascending=True)

    df.fillna(0)
    out_path = f"mat_{process.pid}_t{time.time()}.part"
    df.to_csv(out_path, index=False)

    return out_path


def run_inter_(arguments):
    """
    Preforms the main routine of the histogram analysis to obtain the intra- and intermat files.
    Is used in combination with multiprocessing to speed up the calculations.

    Parameters
    ----------
    arguments : dict
        Contains all the command-line parsed arguments

    Returns
    -------
    out_path : str
        Path to the temporary file which contains a partial pd.DataFrame with the analyzed data
    """
    (
        args,
        protein_ref_indices_i,
        protein_ref_indices_j,
        original_size_j,
        c12_cutoff,
        mi,
        mj,
        frac_target_list,
    ) = arguments
    process = multiprocessing.current_process()
    df = pd.DataFrame()
    # We do not consider old histograms
    frac_target_list = [x for x in frac_target_list if x[0] != "#" and x[-1] != "#"]
    for i, ref_f in enumerate(frac_target_list):
        results_df = pd.DataFrame()
        ai = ref_f.split(".")[-2].split("_")[-1]

        if True:
            all_ai = [ai for _ in range(1, original_size_j + 1)]
            range_list = [str(x) for x in range(1, original_size_j + 1)]

            results_df["ai"] = np.array(all_ai).astype(int)
            results_df["aj"] = np.array(range_list).astype(int)

            results_df["mi"] = mi
            results_df["mj"] = mj
            results_df["c12dist"] = 0.0
            results_df["p"] = 0.0
            results_df["cutoff"] = 0.0

        if np.isin(int(ai), protein_ref_indices_i):
            cut_i = np.where(protein_ref_indices_i == int(ai))[0][0]

            # column mapping
            ref_f = f"{args.histo}/{ref_f}"
            ref_df = pd.read_csv(ref_f, header=None, sep="\s+", usecols=[0, *protein_ref_indices_j])
            ref_df_columns = ["distance", *[str(x) for x in protein_ref_indices_j]]
            ref_df.columns = ref_df_columns
            ref_df.set_index("distance", inplace=True)
            ref_df.loc[len(ref_df)] = c12_cutoff[cut_i]

            # repeat for cumulative
            c_ref_f = ref_f.replace("inter_mol_", "inter_mol_c_")
<<<<<<< HEAD
            c_ref_df = read_mat(c_ref_f, protein_ref_indices_j, args, True)
            c_ref_df = read_mat(c_ref_f, protein_ref_indices_j, args, True)
=======
            c_ref_df = pd.read_csv(c_ref_f, header=None, sep="\s+", usecols=[0, *protein_ref_indices_j])
            c_ref_df_columns = ["distance", *[str(x) for x in protein_ref_indices_j]]
            c_ref_df.columns = c_ref_df_columns
            c_ref_df.set_index("distance", inplace=True)
>>>>>>> bd060d42
            c_ref_df.loc[len(c_ref_df)] = c12_cutoff[cut_i]

            # calculate data
            c12dist = ref_df.apply(lambda x: c12_avg(ref_df.index.to_numpy(), weights=x.to_numpy()), axis=0).values
            p = c_ref_df.apply(
                lambda x: get_cumulative_probability(c_ref_df.index.to_numpy(), weights=x.to_numpy()),
                axis=0,
            ).values

            results_df.loc[results_df["aj"].isin(protein_ref_indices_j), "c12dist"] = c12dist
            results_df.loc[results_df["aj"].isin(protein_ref_indices_j), "p"] = p
            results_df.loc[results_df["aj"].isin(protein_ref_indices_j), "cutoff"] = c12_cutoff[cut_i].astype(float)

        df = pd.concat([df, results_df])

        df = df.sort_values(by=["p", "c12dist"], ascending=True)

    df.fillna(0)
    out_path = f"mat_{process.pid}_t{time.time()}.part"
    df.to_csv(out_path, index=False)

    return out_path


def read_topologies(mego_top, target_top):
    """
    Reads the input topologies using parmed. Ignores warnings to prevent printing
    of GromacsWarnings regarding 1-4 interactions commonly seen when using
    parmed in combination with multi-eGO topologies.

    Parameters
    ----------
    mego_top : str
        Path to the multi-eGO topology obtained from gmx pdb2gmx with multi-ego-basic force fields
    target_top : str
        Path to the toplogy of the system on which the analysis is to be performed
    """
    with warnings.catch_warnings():
        warnings.simplefilter("ignore")
        topology_mego = pmd.load_file(mego_top)
        topology_ref = pmd.load_file(target_top)

    n_mol = len(list(topology_mego.molecules.keys()))
    mol_names = list(topology_mego.molecules.keys())
    mol_list = np.arange(1, n_mol + 1, 1)

    return topology_mego, topology_ref, n_mol, mol_names, mol_list


def map_if_exists(atom_name):
    """
    Maps an atom name to a multi-eGO atom name if possible

    Parameters
    ----------
    atom_name : str
        The atom name with which to attempt the mapping

    Return
    ------
    atom_name : str
        Mapped atom name. Equal to the input if mapping was not possible
    """
    if atom_name in type_definitions.from_ff_to_multiego.keys():
        return type_definitions.from_ff_to_multiego[atom_name]
    else:
        return atom_name


def hallfunction(values, weights):
    """
    A substitute to the allfunction without considering the cutoff.
    Does not change the data except for the removal of the cutoff from the array.

    Parameters
    ----------
    values : np.array
        The array of the histograms x values
    weights : np.array
        The array with the respective weights

    Return
    ------
    norm : float
        The normalization constant
    v : np.array
        The unchanged x values of the histogram
    w : np.array
        The unchanged weights of the histogram
    """
    v = values[:-1]
    w = weights[:-1]
    norm = np.sum(w)
    return norm, v, w


def allfunction(values, weights):
    """
    TODO rename pls

    Preprocesses arrays (histograms) to allow for proper analysis. Last values are removed from the arrays
    and should correspond to the respective cutoff for the histogram. The histograms are truncated
    according to the cutoff.

    Parameters
    ----------
    values : np.array
        The array of the histograms x values
    weights : np.array
        The array with the respective weights

    Returns
    -------
    cutoff : float
        The cutoff which is deduced by reading the last value of the weights array
    i : int
        The index at which the cutoff is greter or equal than the values array
    norm : float
        The new normalization constant after truncation
    v : np.array
        The truncated x values of the histogram according to the cutoff
    w : np.array
        The truncated weights of the histogram according to the cutoff
    """
    v = values[:-1]
    cutoff = weights[len(weights) - 1]
    w = weights[:-1]
    i = np.where(v <= cutoff)
    if not np.any(i):
        return 0, 0, 0, 0, 0  # check if empty
    i = i[0]
    w = w[i]
    v = v[i]
    norm = np.sum(w)
    i = i[-1]
    return cutoff, i, norm, v, w


def zero_callback(values, weights):
    """
    A zero callback doing nothing but returning the normalization constant, values and weights.
    The first two return values so the function can be switched with allfunction.

    Parameters
    ----------
    values : np.array
        The array of the histograms x values
    weights : np.array
        The array with the respective weights

    Returns
    -------
    None : None
        None
    None : None
        None
    np.sum(weights) : float
        The normalization constant
    values : np.array
        The array of the histograms x values
    weights : np.array
        The array with the respective weights
    """
    return None, None, np.sum(weights), values, weights


def get_cumulative_probability(values, weights, callback=allfunction):
    cutoff, i, norm, v, w = callback(values, weights)
    return weights[i]


def c12_avg(values, weights, callback=allfunction):
    """
    Calculates the c12 averaging of a histogram as 1 / ( (\sum_i^n w[i] * (1 / x[i])^12 ) / norm )^(1/12)

    Parameters
    ----------
    values : np.array
        The array of the histograms x values
    weights : np.array
        The array with the respective weights
    callback : function
        Preprocesses the data before going in to the analysis

    Returns
    -------
    The c12 average
    """
    cutoff, i, norm, v, w = callback(values, weights)
    if np.sum(w) == 0:
        return 0
    r = np.where(w > 0.0)
    v = v[r[0][0]: v.size]
    w = w[r[0][0]: w.size]

    res = np.maximum(cutoff / 4.5, 0.1)
    exp_aver = (1.0 / res) / np.log(np.sum(w * np.exp(1.0 / v / res)) / norm)

    return exp_aver


def warning_cutoff_histo(cutoff, max_adaptive_cutoff):
    """
    Prints warning if the histogram cutoff is smaller as the maximum adaptive cutoff.

    Parameters
    ----------
    cutoff : float
        The cutoff of the histogram calculations. Parsed from the command-line in the standard programm.
    max_adaptive_cutoff : float
        The maximum adaptive cutoff calculated from the LJ c12 parameters.
    """
    print(
        f"""
    #############################

    -------------------
    WARNING
    -------------------

    Found an adaptive cutoff greater then the cutoff used to generate the histogram:
    histogram cutoff = {cutoff}
    maximum adaptive cutoff = {max_adaptive_cutoff}

    Be careful!. This could create errors.
    If this is not wanted, please recalculate the histograms setting the cutoff to at least cutoff={max_adaptive_cutoff}

    #############################
    """
    )


def generate_c12_values(df, types, combinations, molecule_type):
    """
    TODO
    ----
    Change symmetric to be a variable
    """
    all_c12 = np.sqrt(df["c12"].to_numpy() * df["c12"].to_numpy()[:, np.newaxis])
    c12_map = np.full(all_c12.shape, None)
    resnums = df["resnum"].to_numpy()

    if molecule_type == "protein":
        for combination in combinations:
            (name_1, name_2, factor, constant, shift) = combination
            if factor is not None and constant is not None or factor == constant:
                raise RuntimeError("constant and error should be defined and mutualy exclusive")
            if factor:
                operation = lambda x: factor * x
            if constant:
                operation = lambda _: constant
            combined_map = (types[name_1] & types[name_2][:, np.newaxis]) & (resnums + shift == resnums[:, np.newaxis])
            combined_map = combined_map | combined_map.T
            c12_map = np.where(combined_map, operation(all_c12), c12_map)

    c12_map = np.where(c12_map == None, all_c12, c12_map)

    return c12_map


def calculate_intra_probabilities(args):
    """
    Starts the main routine for calculating the intramat by:
     - reading the topologies
     - calculating the cutoffs
     - and caclulating the probabilities
    The operation is finalized by writing out a csv with the name pattern intramat<_name>_{mol_i}_{mol_j}.ndx

    Parameters
    ----------
    args : dict
        The command-line parsed parameters
    """
    (
        topology_mego,
        topology_ref,
        N_molecules,
        molecules_name,
        mol_list,
    ) = read_topologies(args.mego_top, args.target_top)

    print(
        f"""
    Topology contains {N_molecules} molecules species. Namely {molecules_name}.
    Calculating intramat for all species
    """
    columns = ["mi", "ai", "mj", "aj", "c12dist", "p", "cutoff"]
    for i in range(N_molecules):
        print(f"\n Calculating intramat for molecule {mol_list[i]}: {molecules_name[i]}")
        df = pd.DataFrame()
        topology_df = pd.DataFrame()

        prefix = f"intra_mol_{mol_list[i]}_{mol_list[i]}"
<<<<<<< HEAD
        if args.tar:
            with tarfile.open(args.histo, "r:*") as tar:
        else:
            target_list = [x for x in os.listdir(args.histo) if prefix in x]
        else: target_list = [x for x in os.listdir(args.histo) if prefix in x]
=======
        target_list = [x for x in os.listdir(args.histo) if prefix in x]
>>>>>>> bd060d42

        protein_mego = topology_mego.molecules[list(topology_mego.molecules.keys())[i]][0]
        protein_ref = topology_ref.molecules[list(topology_ref.molecules.keys())[i]][0]
        original_size = len(protein_ref.atoms)
        protein_ref_indices = np.array([i + 1 for i in range(len(protein_ref.atoms)) if protein_ref[i].element_name != "H"])
        protein_ref = [a for a in protein_ref.atoms if a.element_name != "H"]

        sorter = [str(x.residue.number) + map_if_exists(x.name) for x in protein_ref]
        sorter_mego = [str(x.residue.number) + x.name for x in protein_mego]

        topology_df["ref_ai"] = protein_ref_indices
        topology_df["ref_type"] = [a.name for a in protein_ref]
        topology_df["resname"] = [a.residue.name for a in protein_ref]
        topology_df["resnum"] = [a.residue.idx for a in protein_ref]
        topology_df["sorter"] = sorter
        topology_df["ref_ri"] = topology_df["sorter"].str.replace("[a-zA-Z]+[0-9]*", "", regex=True).astype(int)
        topology_df.sort_values(by="sorter", inplace=True)
        topology_df["mego_ai"] = [a[0].idx for a in sorted(zip(protein_mego, sorter_mego), key=lambda x: x[1])]
        topology_df["mego_type"] = [a[0].type for a in sorted(zip(protein_mego, sorter_mego), key=lambda x: x[1])]
        topology_df["mego_name"] = [a[0].name for a in sorted(zip(protein_mego, sorter_mego), key=lambda x: x[1])]
        topology_df["name"] = topology_df["mego_name"]
        topology_df["type"] = topology_df["mego_type"]
        # need to sort back otherwise c12_cutoff are all wrong
        topology_df.sort_values(by="ref_ai", inplace=True)
        topology_df["c12"] = topology_df["mego_type"].map(d)
        first_aminoacid = topology_mego.residues[0].name
        if first_aminoacid in type_definitions.aminoacids_list:
            molecule_type = "protein"
        elif first_aminoacid in type_definitions.nucleic_acid_list:
            molecule_type = "nucleic_acid"
        else:
            molecule_type = "other"

        types = type_definitions.lj14_generator(topology_df)

        if molecule_type == "other":
            # read user pairs
            user_pairs = [(pair.atom1.idx, pair.atom2.idx, pair.type.epsilon * 4.184) for pair in topology_mego.adjusts]
            user_pairs = [
                (topology_df[topology_df["mego_ai"] == ai].index[0], topology_df[topology_df["mego_ai"] == aj].index[0], c12)
                for ai, aj, c12 in user_pairs
            ]

        # create Datarame with the pairs and the c12 values
        c12_values = generate_c12_values(topology_df, types, type_definitions.atom_type_combinations, molecule_type)

        # consider special cases
        oxygen_mask = masking.create_matrix_mask(
            topology_df["mego_type"].to_numpy(),
            topology_df["mego_type"].to_numpy(),
            [("OM", "OM"), ("O", "O"), ("OM", "O")],
            symmetrize=True,
        )

        # define all cutoff
        c12_cutoff = CUTOFF_FACTOR * np.power(np.where(oxygen_mask, 11.4 * c12_values, c12_values), 1.0 / 12.0)

        # apply the user pairs (overwrite all other rules)
        if molecule_type == "other":
            for ai, aj, c12 in user_pairs:
                ai = int(ai)
                aj = int(aj)
                if c12 > 0.0:
                    c12_cutoff[ai][aj] = CUTOFF_FACTOR * np.power(c12, 1.0 / 12.0)
                    c12_cutoff[aj][ai] = CUTOFF_FACTOR * np.power(c12, 1.0 / 12.0)

        if np.any(c12_cutoff > args.cutoff):
            warning_cutoff_histo(args.cutoff, np.max(c12_cutoff))

        ########################
        # PARALLEL PROCESS START
        ########################

        chunks = np.array_split(target_list, args.proc)
        pool = multiprocessing.Pool(args.proc)
        results = pool.map(
            run_intra_,
            [
                (
                    args,
                    protein_ref_indices,
                    protein_ref_indices,
                    original_size,
                    c12_cutoff,
                    mol_list[i],
                    mol_list[i],
                    x,
                )
                for x in chunks
            ],
        )
        pool.close()
        pool.join()

        ########################
        # PARALLEL PROCESS END
        ########################

        # concatenate and remove partial dataframes
        for name in results:
            try:
                part_df = pd.read_csv(name)
                df = pd.concat([df, part_df])
            except pd.errors.EmptyDataError:
                print(f"Ignoring partial dataframe in {name} as csv is empty")
        [os.remove(name) for name in results]

        df = df.astype(
            {
                "mi": "int32",
                "mj": "int32",
                "ai": "int32",
                "aj": "int32",
            }
        )

        df = df.sort_values(by=["mi", "mj", "ai", "aj"])
        df.drop_duplicates(subset=["mi", "ai", "mj", "aj"], inplace=True)

        df["mi"] = df["mi"].map("{:}".format)
        df["mj"] = df["mj"].map("{:}".format)
        df["ai"] = df["ai"].map("{:}".format)
        df["aj"] = df["aj"].map("{:}".format)
        df["c12dist"] = df["c12dist"].map("{:,.6f}".format)
        df["p"] = df["p"].map("{:,.6e}".format)
        df["cutoff"] = df["cutoff"].map("{:,.6f}".format)

        df.index = range(len(df.index))
        out_name = args.out_name + "_" if args.out_name else ""

        output_file = f"{args.out}/intramat_{out_name}{mol_list[i]}_{mol_list[i]}.ndx"
        print(f"Saving output for molecule {mol_list[i]} in {output_file}")

        df.to_csv(output_file, index=False, sep=" ", header=False, columns=columns)



def calculate_inter_probabilities(args):
    """
    Starts the main routine for calculating the intermat by:
     - reading the topologies
     - figuring out all the interacting molecules
     - calculating the cutoffs
     - and caclulating the probabilities
    The operation is finalized by writing out a csv with the name pattern intermat<_name>_{mol_i}_{mol_j}.ndx

    Parameters
    ----------
    args : dict
        The command-line parsed parameters
    """
    topology_mego, topology_ref, N_species, molecules_name, mol_list = read_topologies(args.mego_top, args.target_top)
    pairs = list(itertools.combinations_with_replacement(mol_list, 2))

    chain_list = []
    chains = [x for x in topology_mego.molecules]

    for i in chains:
        chain_list.append(
            (
                i,
                len(topology_mego.molecules[i][0].atoms),
                len(topology_mego.split()[list(topology_mego.molecules.keys()).index(i)][1]),
            )
        )

    # number of molecules per species
    N_mols = []
    for chain in chain_list:
        N_mols.append(chain[2])
    N_mols = np.array(N_mols)

    print(
        f"""
    Topology contains {N_species} molecules species. Namely {molecules_name}.
    Calculating intermat for all species\n\n
    """
    )
    columns = ["mi", "ai", "mj", "aj", "c12dist", "p", "cutoff"]
    for pair in pairs:
        df = pd.DataFrame()

        topology_df_i = pd.DataFrame()
        topology_df_j = pd.DataFrame()

        mol_i = pair[0]
        mol_j = pair[1]

        print(
            f"\nCalculating intermat between molecule {mol_i} and {mol_j}: {molecules_name[mol_i-1]} and {molecules_name[mol_j-1]}"
        )
        prefix = f"inter_mol_{mol_i}_{mol_j}"
<<<<<<< HEAD
        if args.tar:
            with tarfile.open(args.histo, "r:*") as tar:
        else:
            target_list = [x for x in os.listdir(args.histo) if prefix in x]
        else: target_list = [x for x in os.listdir(args.histo) if prefix in x]
=======
        # prefix_cum = f'inter_mol_c_{mol_i}_{mol_j}'
        target_list = [x for x in os.listdir(args.histo) if prefix in x]
        # target_list_cum = [x for x in os.listdir(args.histo) if prefix_cum in x]
        # target_list_norm = sorted(target_list_norm)
        # target_list_cum = sorted(target_list_cum)
        # target_list = list(zip(target_list_norm, target_list_cum))
        # for n, c in target_list:
        #     n = n.replace('inter_mol_','')
        #     c = c.replace('inter_mol_c_','')
        #     assert n == c, f'inter_mol {n} and inter_mol_d {c} are not the same'
>>>>>>> bd060d42

        protein_mego_i = topology_mego.molecules[list(topology_mego.molecules.keys())[mol_i - 1]][0]
        protein_mego_j = topology_mego.molecules[list(topology_mego.molecules.keys())[mol_j - 1]][0]

        protein_ref_i = topology_ref.molecules[list(topology_ref.molecules.keys())[mol_i - 1]][0]
        protein_ref_j = topology_ref.molecules[list(topology_ref.molecules.keys())[mol_j - 1]][0]

        original_size_i = len(protein_ref_i.atoms)
        original_size_j = len(protein_ref_j.atoms)

        if mol_i == mol_j:
            if N_mols[mol_i - 1] == 0:
                print(
                    f"Skipping intermolecular calculation between {mol_i} and {mol_j} cause the number of molecules of this species is only {N_mols[mol_i-1]}"
                )
                matrix_index = pd.MultiIndex.from_product(
                    [range(1, original_size_i + 1), range(1, original_size_j + 1)],
                    names=["ai", "aj"],
                )
                indeces_ai = np.array(list(matrix_index)).T[0]
                indeces_aj = np.array(list(matrix_index)).T[1]
                df = pd.DataFrame(columns=columns)
                df["mi"] = [mol_i for x in range(1, original_size_i * original_size_j + 1)]
                df["mj"] = [mol_j for x in range(1, original_size_i * original_size_j + 1)]
                df["ai"] = indeces_ai
                df["aj"] = indeces_aj
                df["c12dist"] = 0.0
                df["p"] = 0.0
                df["cutoff"] = 0.0
                df["mi"] = df["mi"].map("{:}".format)
                df["mj"] = df["mj"].map("{:}".format)
                df["ai"] = df["ai"].map("{:}".format)
                df["aj"] = df["aj"].map("{:}".format)
                df["c12dist"] = df["c12dist"].map("{:,.6f}".format)
                df["p"] = df["p"].map("{:,.6e}".format)
                df["cutoff"] = df["cutoff"].map("{:,.6f}".format)

                df.index = range(len(df.index))
                out_name = args.out_name + "_" if args.out_name else ""
                output_file = f"{args.out}/intermat_{out_name}{mol_i}_{mol_j}.ndx"

                df.to_csv(output_file, index=False, sep=" ", header=False, columns=columns)
                continue

        protein_ref_indices_i = np.array(
            [i + 1 for i in range(len(protein_ref_i.atoms)) if protein_ref_i[i].element_name != "H"]
        )
        protein_ref_indices_j = np.array(
            [i + 1 for i in range(len(protein_ref_j.atoms)) if protein_ref_j[i].element_name != "H"]
        )

        protein_ref_i = [a for a in protein_ref_i.atoms if a.element_name != "H"]
        protein_ref_j = [a for a in protein_ref_j.atoms if a.element_name != "H"]

        sorter_i = [str(x.residue.number) + map_if_exists(x.name) for x in protein_ref_i]
        sorter_mego_i = [str(x.residue.number) + x.name for x in protein_mego_i]

        sorter_j = [str(x.residue.number) + map_if_exists(x.name) for x in protein_ref_j]
        sorter_mego_j = [str(x.residue.number) + x.name for x in protein_mego_j]

        # preparing topology of molecule i
        topology_df_i["ref_ai"] = protein_ref_indices_i
        topology_df_i["ref_type"] = [a.name for a in protein_ref_i]
        topology_df_i["sorter"] = sorter_i
        topology_df_i["ref_ri"] = topology_df_i["sorter"].str.replace("[a-zA-Z]+[0-9]*", "", regex=True).astype(int)
        topology_df_i.sort_values(by="sorter", inplace=True)
        topology_df_i["mego_type"] = [a[0].type for a in sorted(zip(protein_mego_i, sorter_mego_i), key=lambda x: x[1])]
        topology_df_i["mego_name"] = [a[0].name for a in sorted(zip(protein_mego_i, sorter_mego_i), key=lambda x: x[1])]
        # need to sort back otherwise c12_cutoff are all wrong
        topology_df_i.sort_values(by="ref_ai", inplace=True)
        topology_df_i["c12"] = topology_df_i["mego_type"].map(d)

        # preparing topology of molecule j
        topology_df_j["ref_ai"] = protein_ref_indices_j
        topology_df_j["ref_type"] = [a.name for a in protein_ref_j]
        topology_df_j["sorter"] = sorter_j
        topology_df_j["ref_ri"] = topology_df_j["sorter"].str.replace("[a-zA-Z]+[0-9]*", "", regex=True).astype(int)
        topology_df_j.sort_values(by="sorter", inplace=True)
        topology_df_j["mego_type"] = [a[0].type for a in sorted(zip(protein_mego_j, sorter_mego_j), key=lambda x: x[1])]
        topology_df_j["mego_name"] = [a[0].name for a in sorted(zip(protein_mego_j, sorter_mego_j), key=lambda x: x[1])]
        # need to sort back otherwise c12_cutoff are all wrong
        topology_df_j.sort_values(by="ref_ai", inplace=True)
        topology_df_j["c12"] = topology_df_j["mego_type"].map(d)

        oxygen_mask = masking.create_matrix_mask(
            topology_df_i["mego_type"].to_numpy(),
            topology_df_j["mego_type"].to_numpy(),
            [("OM", "OM"), ("O", "O"), ("OM", "O")],
            symmetrize=True,
        )

        # define all cutoff
        c12_cutoff = CUTOFF_FACTOR * np.where(
            oxygen_mask,
            np.power(
                11.4 * np.sqrt(topology_df_j["c12"].values * topology_df_i["c12"].values[:, np.newaxis]),
                1.0 / 12.0,
            ),
            np.power(
                np.sqrt(topology_df_j["c12"].values * topology_df_i["c12"].values[:, np.newaxis]),
                1.0 / 12.0,
            ),
        )

        ########################
        # PARALLEL PROCESS START
        ########################

        chunks = np.array_split(target_list, args.proc)
        pool = multiprocessing.Pool(args.proc)
        results = pool.map(
            run_inter_,
            [
                (
                    args,
                    protein_ref_indices_i,
                    protein_ref_indices_j,
                    original_size_j,
                    c12_cutoff,
                    mol_i,
                    mol_j,
                    x,
                )
                for x in chunks
            ],
        )
        pool.close()
        pool.join()

        ########################
        # PARALLEL PROCESS END
        ########################

        # concatenate and remove partial dataframes
        for name in results:
            try:
                part_df = pd.read_csv(name)
                df = pd.concat([df, part_df])
            except pd.errors.EmptyDataError:
                print(f"Ignoring partial dataframe in {name} as csv is empty")
        [os.remove(name) for name in results]
        df = df.astype({"mi": "int32", "mj": "int32", "ai": "int32", "aj": "int32"})

        df = df.sort_values(by=["mi", "mj", "ai", "aj"])
        df.drop_duplicates(subset=["mi", "ai", "mj", "aj"], inplace=True)

        df["mi"] = df["mi"].map("{:}".format)
        df["mj"] = df["mj"].map("{:}".format)
        df["ai"] = df["ai"].map("{:}".format)
        df["aj"] = df["aj"].map("{:}".format)
        df["c12dist"] = df["c12dist"].map("{:,.6f}".format)
        df["p"] = df["p"].map("{:,.6e}".format)
        df["cutoff"] = df["cutoff"].map("{:,.6f}".format)

        df.index = range(len(df.index))
        out_name = args.out_name + "_" if args.out_name else ""
        output_file = f"{args.out}/intermat_{out_name}{mol_i}_{mol_j}.ndx"

        df.to_csv(output_file, index=False, sep=" ", columns=columns, header=False)


def calculate_probability(values, weights, callback=allfunction):
    """
    Calculates a plain probability accoring to \sum_x x * dx

    Parameters
    ----------
    values : np.array
        The array of the histograms x values
    weights : np.array
        The array with the respective weights
    callback : function
        Preprocesses the data before going in to the analysis

    Returns
    -------
    The probability of the histogram
    """
    dx = values[1] - values[0]
    cutoff, i, norm, v, w = callback(values, weights)
    return np.minimum(np.sum(w * dx), 1)


if __name__ == "__main__":
    parser = argparse.ArgumentParser()
    parser.add_argument(
        "--histo",
        type=str,
        required=True,
        help='Path to the directory containing the histograms. The histogram files should contain the prefix "intra_" for intra molecular contact descriptions and "inter_" for  inter molecular.',
    )
    parser.add_argument(
        "--target_top",
        required=True,
        help="Path to the topology file of the system on which the histograms were calculated on",
    )
    parser.add_argument(
        "--mego_top",
        required=True,
        help="""Path to the standard multi-eGO topology of the system generated by pdb2gmx""",
    )
    parser.add_argument(
        "--inter",
        action="store_true",
        help="Sets the caculation to be adapted to intermolecular calculations of histograms",
    )
    parser.add_argument("--out", default="./", help="""Sets the output path""")
    parser.add_argument(
        "--out_name",
        help="""Sets the output name of files to be added to the default one: intermat_<out_name>_mi_mj.ndx or intramat_<out_name>_mi_mj.ndx""",
    )
    parser.add_argument(
        "--proc",
        default=1,
        type=int,
        help="Sets the number of processes to perform the calculation",
    )
    parser.add_argument(
        "--cutoff",
        default=0.75,
        type=float,
        help="To be set to the max cutoff used for the accumulation of the histograms",
    )
    args = parser.parse_args()

    # check if output file exists
    if not os.path.exists(args.out):
        print(f"The path '{args.out}' does not exist.")
        sys.exit()

<<<<<<< HEAD
    if not args.tar and not os.path.isdir(args.histo):
        print(f"The path '{args.histo}' is not a directory.")
        sys.exit()

    if args.tar and not tarfile.is_tarfile(args.histo):
        print(f"The path '{args.histo}' is not a tar file.")
        sys.exit()

=======
>>>>>>> bd060d42
    N_BINS = args.cutoff / (0.01 / 4)
    DX = args.cutoff / N_BINS
    PREFIX = "inter_mol_" if args.inter else "intra_mol_"
    CUTOFF_FACTOR = 1.45
    print(
        f"""
    Starting with cutoff = {args.cutoff},
                  n_bins = {N_BINS},
                  dx     = {DX}
                  on {args.proc} threads
    """
    )

    if not args.inter:
        calculate_intra_probabilities(args)
    else:
        calculate_inter_probabilities(args)<|MERGE_RESOLUTION|>--- conflicted
+++ resolved
@@ -1,7 +1,6 @@
 import os
 import sys
 
-# import subpaths
 sys.path.append(os.path.join(os.path.dirname(__file__), "..", "..", "src"))
 
 from multiego.resources import type_definitions
@@ -15,14 +14,14 @@
 import parmed as pmd
 import time
 import warnings
-
+import gzip
+import tarfile
 
 d = {
     type_definitions.gromos_atp.name[i]: type_definitions.gromos_atp.c12[i]
     for i in range(len(type_definitions.gromos_atp.name))
 }
 
-<<<<<<< HEAD
 COLUMNS = ["mi", "ai", "mj", "aj", "c12dist", "p", "cutoff"]
 
 
@@ -47,8 +46,6 @@
     ref_df.set_index("distance", inplace=True)
 
     return ref_df
-=======
->>>>>>> bd060d42
 
 
 def run_intra_(arguments):
@@ -101,11 +98,7 @@
             cut_i = np.where(protein_ref_indices_i == int(ai))[0][0]
 
             # column mapping
-            ref_f = f"{args.histo}/{ref_f}"
-            ref_df = pd.read_csv(ref_f, header=None, sep="\s+", usecols=[0, *protein_ref_indices_j])
-            ref_df_columns = ["distance", *[str(x) for x in protein_ref_indices_j]]
-            ref_df.columns = ref_df_columns
-            ref_df.set_index("distance", inplace=True)
+            ref_df = read_mat(ref_f, protein_ref_indices_j, args)
             ref_df.loc[len(ref_df)] = c12_cutoff[cut_i]
 
             # calculate data
@@ -178,24 +171,12 @@
             cut_i = np.where(protein_ref_indices_i == int(ai))[0][0]
 
             # column mapping
-            ref_f = f"{args.histo}/{ref_f}"
-            ref_df = pd.read_csv(ref_f, header=None, sep="\s+", usecols=[0, *protein_ref_indices_j])
-            ref_df_columns = ["distance", *[str(x) for x in protein_ref_indices_j]]
-            ref_df.columns = ref_df_columns
-            ref_df.set_index("distance", inplace=True)
+            ref_df = read_mat(ref_f, protein_ref_indices_j, args)
             ref_df.loc[len(ref_df)] = c12_cutoff[cut_i]
 
             # repeat for cumulative
             c_ref_f = ref_f.replace("inter_mol_", "inter_mol_c_")
-<<<<<<< HEAD
             c_ref_df = read_mat(c_ref_f, protein_ref_indices_j, args, True)
-            c_ref_df = read_mat(c_ref_f, protein_ref_indices_j, args, True)
-=======
-            c_ref_df = pd.read_csv(c_ref_f, header=None, sep="\s+", usecols=[0, *protein_ref_indices_j])
-            c_ref_df_columns = ["distance", *[str(x) for x in protein_ref_indices_j]]
-            c_ref_df.columns = c_ref_df_columns
-            c_ref_df.set_index("distance", inplace=True)
->>>>>>> bd060d42
             c_ref_df.loc[len(c_ref_df)] = c12_cutoff[cut_i]
 
             # calculate data
@@ -235,8 +216,16 @@
     """
     with warnings.catch_warnings():
         warnings.simplefilter("ignore")
-        topology_mego = pmd.load_file(mego_top)
-        topology_ref = pmd.load_file(target_top)
+        try:
+            topology_mego = pmd.load_file(mego_top)
+        except Exception as e:
+            print(f"ERROR {e} in read_topologies while reading {mego_top}")
+            exit(1)
+        try:
+            topology_ref = pmd.load_file(target_top)
+        except Exception as e:
+            print(f"ERROR {e} in read_topologies while reading {target_top}")
+            exit(2)
 
     n_mol = len(list(topology_mego.molecules.keys()))
     mol_names = list(topology_mego.molecules.keys())
@@ -482,22 +471,18 @@
     Topology contains {N_molecules} molecules species. Namely {molecules_name}.
     Calculating intramat for all species
     """
-    columns = ["mi", "ai", "mj", "aj", "c12dist", "p", "cutoff"]
+    )
     for i in range(N_molecules):
         print(f"\n Calculating intramat for molecule {mol_list[i]}: {molecules_name[i]}")
         df = pd.DataFrame()
         topology_df = pd.DataFrame()
 
         prefix = f"intra_mol_{mol_list[i]}_{mol_list[i]}"
-<<<<<<< HEAD
         if args.tar:
             with tarfile.open(args.histo, "r:*") as tar:
+                target_list = [x.name for x in tar.getmembers() if prefix in x.name]
         else:
             target_list = [x for x in os.listdir(args.histo) if prefix in x]
-        else: target_list = [x for x in os.listdir(args.histo) if prefix in x]
-=======
-        target_list = [x for x in os.listdir(args.histo) if prefix in x]
->>>>>>> bd060d42
 
         protein_mego = topology_mego.molecules[list(topology_mego.molecules.keys())[i]][0]
         protein_ref = topology_ref.molecules[list(topology_ref.molecules.keys())[i]][0]
@@ -627,12 +612,9 @@
 
         df.index = range(len(df.index))
         out_name = args.out_name + "_" if args.out_name else ""
-
-        output_file = f"{args.out}/intramat_{out_name}{mol_list[i]}_{mol_list[i]}.ndx"
+        output_file = f"{args.out}/intramat_{out_name}{mol_list[i]}_{mol_list[i]}.ndx.gz"
         print(f"Saving output for molecule {mol_list[i]} in {output_file}")
-
-        df.to_csv(output_file, index=False, sep=" ", header=False, columns=columns)
-
+        write_mat(df, output_file)
 
 
 def calculate_inter_probabilities(args):
@@ -690,24 +672,11 @@
             f"\nCalculating intermat between molecule {mol_i} and {mol_j}: {molecules_name[mol_i-1]} and {molecules_name[mol_j-1]}"
         )
         prefix = f"inter_mol_{mol_i}_{mol_j}"
-<<<<<<< HEAD
         if args.tar:
             with tarfile.open(args.histo, "r:*") as tar:
+                target_list = [x.name for x in tar.getmembers() if prefix in x.name]
         else:
             target_list = [x for x in os.listdir(args.histo) if prefix in x]
-        else: target_list = [x for x in os.listdir(args.histo) if prefix in x]
-=======
-        # prefix_cum = f'inter_mol_c_{mol_i}_{mol_j}'
-        target_list = [x for x in os.listdir(args.histo) if prefix in x]
-        # target_list_cum = [x for x in os.listdir(args.histo) if prefix_cum in x]
-        # target_list_norm = sorted(target_list_norm)
-        # target_list_cum = sorted(target_list_cum)
-        # target_list = list(zip(target_list_norm, target_list_cum))
-        # for n, c in target_list:
-        #     n = n.replace('inter_mol_','')
-        #     c = c.replace('inter_mol_c_','')
-        #     assert n == c, f'inter_mol {n} and inter_mol_d {c} are not the same'
->>>>>>> bd060d42
 
         protein_mego_i = topology_mego.molecules[list(topology_mego.molecules.keys())[mol_i - 1]][0]
         protein_mego_j = topology_mego.molecules[list(topology_mego.molecules.keys())[mol_j - 1]][0]
@@ -864,9 +833,9 @@
 
         df.index = range(len(df.index))
         out_name = args.out_name + "_" if args.out_name else ""
-        output_file = f"{args.out}/intermat_{out_name}{mol_i}_{mol_j}.ndx"
-
-        df.to_csv(output_file, index=False, sep=" ", columns=columns, header=False)
+        output_file = f"{args.out}/intermat_{out_name}{mol_i}_{mol_j}.ndx.gz"
+        print(f"Saving output for molecule {mol_i} and {mol_j} in {output_file}")
+        write_mat(df, output_file)
 
 
 def calculate_probability(values, weights, callback=allfunction):
@@ -931,6 +900,11 @@
         type=float,
         help="To be set to the max cutoff used for the accumulation of the histograms",
     )
+    parser.add_argument(
+        "--tar",
+        action="store_true",
+        help="Read from tar file instead of directory",
+    )
     args = parser.parse_args()
 
     # check if output file exists
@@ -938,7 +912,6 @@
         print(f"The path '{args.out}' does not exist.")
         sys.exit()
 
-<<<<<<< HEAD
     if not args.tar and not os.path.isdir(args.histo):
         print(f"The path '{args.histo}' is not a directory.")
         sys.exit()
@@ -947,8 +920,6 @@
         print(f"The path '{args.histo}' is not a tar file.")
         sys.exit()
 
-=======
->>>>>>> bd060d42
     N_BINS = args.cutoff / (0.01 / 4)
     DX = args.cutoff / N_BINS
     PREFIX = "inter_mol_" if args.inter else "intra_mol_"
