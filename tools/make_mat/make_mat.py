--- conflicted
+++ resolved
@@ -827,10 +827,7 @@
                 1.0 / 12.0,
             ),
         )
-<<<<<<< HEAD
-        if args.residue:
-            c12_cutoff = args.cutoff * np.ones(c12_cutoff.shape)
-=======
+       
 
         mismatched = topology_df_i.loc[topology_df_i["ref_type"].str[0] != topology_df_i["mego_name"].str[0]]
         if not mismatched.empty:
@@ -839,7 +836,8 @@
         if not mismatched.empty:
             raise ValueError(f"Mismatch found:\n{mismatched}, target and mego topology are not compatible")
 
->>>>>>> a344ca16
+        if args.residue:
+            c12_cutoff = args.cutoff * np.ones(c12_cutoff.shape)
         if np.any(c12_cutoff > args.cutoff):
             warning_cutoff_histo(args.cutoff, np.max(c12_cutoff))
         if np.isnan(c12_cutoff.astype(float)).any():
