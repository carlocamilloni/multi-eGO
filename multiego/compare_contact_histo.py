import os
import pandas as pd
import numpy as np
import parmed as pmd
import multiprocessing
import argparse
import itertools
import time
import sys
import warnings

import resources.type_definitions as type_definitions

d = { type_definitions.gromos_atp.name[i] : type_definitions.gromos_atp.c12[i] for i in range(len(type_definitions.gromos_atp.name))}

def run_(arguments):
    '''
    Preforms the main routine of the histogram analysis to obtain the intra- and intermat files.
    Is used in combination with multiprocessing to speed up the calculations.

    Parameters
    ----------
    arguments : dict
        Contains all the command-line parsed arguments

    Returns
    -------
    out_path : str
        Path to the temporary file which contains a partial pd.DataFrame with the analyzed data 
    '''
    (args, protein_ref_indices_i, protein_ref_indices_j, original_size_j, c12_cutoff, mi, mj, frac_target_list) = arguments
    process = multiprocessing.current_process()
    columns = ['mi', 'ai', 'mj', 'aj', 'dist', 'c12dist', 'hdist', 'p', 'cutoff', 'is_gauss']
    df = pd.DataFrame(columns=columns)
    for i, ref_f in enumerate(frac_target_list):
        results_df = pd.DataFrame()
        ai = ref_f.split('.')[-2].split('_')[-1]
        
        if True:
            all_ai = [ ai for _ in range(1, original_size_j+1) ]
            range_list = [ str(x) for x in range(1, original_size_j+1) ]

            results_df['ai'] = np.array(all_ai).astype(int)
            results_df['aj'] = np.array(range_list).astype(int)

            results_df['mi'] = mi
            results_df['mj'] = mj
            results_df['dist'] = 0
            results_df['c12dist'] = 0
            results_df['hdist'] = 0
            results_df['p'] = 0
            results_df['cutoff'] = 0
            results_df['is_gauss'] = 0
            
        if np.isin(int(ai), protein_ref_indices_i):
            cut_i = np.where(protein_ref_indices_i == int(ai))[0][0]

            # column mapping
            ref_f = f'{args.histo}/{ref_f}'
            ref_df = pd.read_csv(ref_f, header=None, sep='\s+', usecols=[ 0, *protein_ref_indices_j ])
            ref_df_columns = ['distance', *[ str(x) for x in protein_ref_indices_j ]]
            ref_df.columns = ref_df_columns
            ref_df.set_index('distance', inplace=True)
            ref_df.loc[len(ref_df)] = c12_cutoff[cut_i]

            # calculate data
            dist = ref_df.apply(lambda x: weighted_avg(ref_df.index.to_numpy(), weights=x.to_numpy()), axis=0).values
            c12dist = ref_df.apply(lambda x: c12_avg(ref_df.index.to_numpy(), weights=x.to_numpy()), axis=0).values
            hdist = ref_df.apply(lambda x: weighted_havg(ref_df.index.to_numpy(), weights=x.to_numpy()), axis=0).values
            p = ref_df.apply(lambda x: calculate_probability(ref_df.index.to_numpy(), weights=x.to_numpy()), axis=0).values

            results_df.loc[results_df['aj'].isin(protein_ref_indices_j), 'dist'] = dist
            results_df.loc[results_df['aj'].isin(protein_ref_indices_j), 'c12dist'] = c12dist
            results_df.loc[results_df['aj'].isin(protein_ref_indices_j), 'hdist'] = hdist
            results_df.loc[results_df['aj'].isin(protein_ref_indices_j), 'p'] = p
            results_df.loc[results_df['aj'].isin(protein_ref_indices_j), 'cutoff'] = c12_cutoff[cut_i]
            results_df.loc[results_df['aj'].isin(protein_ref_indices_j), 'is_gauss'] = ref_df.apply(lambda x: single_gaussian_check(ref_df.index.to_numpy(), weights=x.to_numpy()), axis=0).values
    
        df = pd.concat([df, results_df])
        df = df.sort_values(by = ['p', 'c12dist', 'dist'], ascending=True)

    df.fillna(0)
    out_path = f'mat_{process.pid}_t{time.time()}.part'
    df.to_csv(out_path, index=False)

    return out_path

def read_topologies(mego_top, target_top):
    '''
    Reads the input topologies using parmed. Ignores warnings to prevent printing
    of GromacsWarnings regarding 1-4 interactions commonly seen when using
    parmed in combination with multi-eGO topologies.

    Parameters
    ----------
    mego_top : str
        Path to the multi-eGO topology obtained from gmx pdb2gmx with multi-ego-basic force fields
    target_top : str
        Path to the toplogy of the system on which the analysis is to be performed
    '''
    with warnings.catch_warnings():
        warnings.simplefilter("ignore")
        topology_mego = pmd.load_file(mego_top)
        topology_ref = pmd.load_file(target_top)

    n_mol=len(list(topology_mego.molecules.keys()))
    mol_names=list(topology_mego.molecules.keys())
    mol_list=np.arange(1,n_mol+1,1)

    return topology_mego, topology_ref, n_mol, mol_names, mol_list

def map_if_exists(atom_name):
    '''
    Maps an atom name to a multi-eGO atom name if possible

    Parameters
    ----------
    atom_name : str
        The atom name with which to attempt the mapping
    
    Return
    ------
    atom_name : str
        Mapped atom name. Equal to the input if mapping was not possible
    '''
    if atom_name in type_definitions.from_ff_to_multiego.keys(): return type_definitions.from_ff_to_multiego[atom_name]
    else: return atom_name

def hallfunction(values, weights):
    '''
    A substitute to the allfunction without considering the cutoff.
    Does not change the data except for the removal of the cutoff from the array.

    Parameters
    ----------
    values : np.array
        The array of the histograms x values
    weights : np.array
        The array with the respective weights

    Return
    ------
    norm : float
        The normalization constant
    v : np.array
        The unchanged x values of the histogram
    w : np.array
        The unchanged weights of the histogram
    '''
    v = values[:-1]
    w = weights[:-1]
    norm = np.sum(w)
    return norm, v, w

def allfunction(values, weights):
    '''
    TODO rename pls

    Preprocesses arrays (histograms) to allow for proper analysis. Last values are removed from the arrays
    and should correspond to the respective cutoff for the histogram. The histograms are truncated
    according to the cutoff.

    Parameters
    ----------
    values : np.array
        The array of the histograms x values
    weights : np.array
        The array with the respective weights

    Returns
    -------
    cutoff : float
        The cutoff which is deduced by reading the last value of the weights array
    i : int
        The index at which the cutoff is greter or equal than the values array
    norm : float
        The new normalization constant after truncation
    v : np.array
        The truncated x values of the histogram according to the cutoff
    w : np.array
        The truncated weights of the histogram according to the cutoff
    '''
    v = values[:-1]
    cutoff = weights[len(weights)-1]
    w = weights[:-1]
    i = np.where(v <= cutoff)
    if not np.any(i): return 0,0,0,0,0  # check if empty
    i = i[0]
    w = w[i]
    v = v[i]
    norm = np.sum(w)
    return cutoff, i, norm, v, w

def zero_callback(values, weights):
    '''
    A zero callback doing nothing but returning the normalization constant, values and weights.
    The first two return values so the function can be switched with allfunction.

    Parameters
    ----------
    values : np.array
        The array of the histograms x values
    weights : np.array
        The array with the respective weights

    Returns
    -------
    None : None
        None
    None : None
        None
    np.sum(weights) : float
        The normalization constant
    values : np.array
        The array of the histograms x values
    weights : np.array
        The array with the respective weights  
    '''
    return None, None, np.sum(weights), values, weights

def weighted_havg(values, weights, callback=hallfunction):
    norm, v, w = callback(values, weights)
    if norm == 0.: return 0
    return np.sum(v * w) / norm

def weighted_avg(values, weights, callback=allfunction):
    '''
    Calculates the weighted average as 1 / n * \sum_i^n v[i] * w[i]

    Parameters
    ----------
    values : np.array
        The array of the histograms x values
    weights : np.array
        The array with the respective weights
    callback : function
        Preprocesses the data before going in to the analysis

    Returns
    -------
    The weighted average
    '''
    cutoff, i, norm, v, w = callback(values, weights)
    if norm == 0.: return 0
    return np.sum(v * w) / norm

def single_gaussian_check(values, weights, callback=allfunction):
    '''
    Heuristic approach to calculate if the histogram consists of a single caussian 
    distribution by analysing slopes of the histogram.

    Parameters
    ----------
    values : np.array
        The array of the histograms x values
    weights : np.array
        The array with the respective weights
    callback : function
        Preprocesses the data before going in to the analysis

    Returns
    -------
    1 if histogram describes a single gaussian 0 if it doesn't 
    '''
    dx = values[1] - values[0]
    cutoff, i, norm, values, weights = callback(values, weights)
<<<<<<< HEAD
    if norm == 0.: return 1
=======
    if np.sum(weights) == 0.: return 0
>>>>>>> 6171ec64
    a = weights[:-2]
    b = weights[2:]
    slope = ((b - a) / (2. * dx)) / (norm*dx)
    danger_sign=0
    danger_trend=0
    increasing=4
    begin = 0
    for i in range(slope.size-1):
        if slope[i+1] != 0. or slope[i] != 0.:
            if slope[i] > 15:
                begin = 1;
            if begin and increasing > 0. and slope[i+1] < slope[i]:
                increasing-=1;
                if increasing == 0:
                    increasing = -3
                    danger_trend+=1
            if increasing <=0 and slope[i+1] > slope[i]:
                increasing+=1
                if increasing == 1:
                    danger_trend+=1
                    increasing = 4
            if danger_trend > 2: return 0
            if not danger_sign and danger_trend > 1: return 0
            if begin and slope[i] * slope[i+1] < 0.:
                if danger_sign: return 0
                danger_sign = 1

    return 1

def c12_avg(values, weights, callback=allfunction):
    '''
    Calculates the c12 averaging of a histogram as 1 / ( (\sum_i^n w[i] * (1 / x[i])^12 ) / norm )^(1/12)

    Parameters
    ----------
    values : np.array
        The array of the histograms x values
    weights : np.array
        The array with the respective weights
    callback : function
        Preprocesses the data before going in to the analysis

    Returns
    -------
    The c12 average
    '''
    single_gaussian = single_gaussian_check(values, weights)
    cutoff, i, norm, v, w = callback(values, weights)
    if norm == 0.: return 0
    r = np.where(w > 0.)
    
    if not single_gaussian:
        i_start = r[0][0]
        i_stop = int(w.size - (w.size - i_start) / 2)
        w = w[i_start:i_stop] 
        v = v[i_start:i_stop]

    norm = np.sum(w)    

    return np.power( 1. / ( np.sum(w*np.power(1./v, 12.)) / norm ), 1. / 12.)


def warning_cutoff_histo(cutoff, max_adaptive_cutoff):
    '''
    Prints warning if the histogram cutoff is smaller as the maximum adaptive cutoff.

    Parameters
    ----------
    cutoff : float
        The cutoff of the histogram calculations. Parsed from the command-line in the standard programm.
    max_adaptive_cutoff : float
        The maximum adaptive cutoff calculated from the LJ c12 parameters.
    '''    
    print(f"""
    #############################
    
    -------------------
    WARNING
    -------------------

    Found an adaptive cutoff greater then the cutoff used to generate the histogram:
    histogram cutoff = {cutoff}
    maximum adaptive cutoff = {max_adaptive_cutoff}

    Be careful!. This could create errors.
    If this is not wanted, please recalculate the histograms setting the cutoff to at least cutoff={max_adaptive_cutoff}
    
    #############################
    """)


def calculate_intra_probabilities(args):
    '''
    Starts the main routine for calculating the intramat by:
     - reading the topologies
     - calculating the cutoffs
     - and caclulating the probabilities
    The operation is finalized by writing out a csv with the name pattern intramat<_name>_{mol_i}_{mol_j}.ndx
    
    Parameters
    ----------
    args : dict
        The command-line parsed parameters
    '''
    topology_mego, topology_ref, N_molecules, molecules_name, mol_list = read_topologies(args.mego_top, args.target_top)

    print(f"""
    Topology contains {N_molecules} molecules species. Namely {molecules_name}. 
    Calculating intramat for all species
    """)
    for i in range(N_molecules):
        print(f"\n Calculating intramat for molecule {mol_list[i]}: {molecules_name[i]}")
        df = pd.DataFrame()
        topology_df = pd.DataFrame()

        prefix=f"intra_mol_{mol_list[i]}_{mol_list[i]}"
        target_list = [ x for x in os.listdir(args.histo) if prefix in x ]

        protein_mego = topology_mego.molecules[list(topology_mego.molecules.keys())[i]][0]
        protein_ref = topology_ref.molecules[list(topology_ref.molecules.keys())[i]][0]
        original_size = len(protein_ref.atoms)
        protein_ref_indices = np.array([ i+1 for i in range(len(protein_ref.atoms)) if protein_ref[i].element_name != 'H' ])
        protein_ref = [ a for a in protein_ref.atoms if a.element_name != 'H' ]

        sorter = [ str(x.residue.number) + map_if_exists(x.name) for x in protein_ref ]
        sorter_mego = [ str(x.residue.number) + x.name for x in protein_mego ]

        topology_df['ref_ai'] = protein_ref_indices
        topology_df['ref_type'] = [ a.name for a in protein_ref ]
        topology_df['sorter'] = sorter
        topology_df['ref_ri'] = topology_df['sorter'].str.replace('[a-zA-Z]+[0-9]*', '', regex=True).astype(int)
        topology_df.sort_values(by='sorter', inplace=True)
        topology_df['mego_type'] = [ a[0].type for a in sorted(zip(protein_mego, sorter_mego), key=lambda x: x[1]) ]
        topology_df['mego_name'] = [ a[0].name for a in sorted(zip(protein_mego, sorter_mego), key=lambda x: x[1]) ]
        # need to sort back otherwise c12_cutoff are all wrong
        topology_df.sort_values(by='ref_ai', inplace=True)
        topology_df['c12'] = topology_df['mego_type'].map(d)

        #define all cutoff
        c12_cutoff = CUTOFF_FACTOR * np.power(np.sqrt(topology_df['c12'].values * topology_df['c12'].values[:,np.newaxis]),1./12.)
        if np.any(c12_cutoff>args.cutoff): warning_cutoff_histo(args.cutoff, np.max(c12_cutoff) )
        #c12_cutoff = c12_cutoff*0+0.75

        ########################
        # PARALLEL PROCESS START
        ########################

        chunks = np.array_split(target_list, args.proc)
        pool = multiprocessing.Pool(args.proc)
        results = pool.map(run_, [ (args, protein_ref_indices, protein_ref_indices, original_size, c12_cutoff, mol_list[i], mol_list[i], x) for x in chunks ])
        pool.close()
        pool.join()

        ########################
        # PARALLEL PROCESS END
        ########################

        # concatenate and remove partial dataframes
        for name in results:
            part_df = pd.read_csv(name)
            df = pd.concat([df, part_df])
        [ os.remove(name) for name in results ]

        df = df.astype({
             'mi': 'int32', 
             'mj': 'int32', 
             'ai': 'int32', 
             'aj': 'int32', 
             'is_gauss': 'int32'
            })

        df = df.sort_values(by = ['mi', 'mj', 'ai', 'aj'])
        df.drop_duplicates(subset=['mi', 'ai', 'mj', 'aj'], inplace=True)

        df['mi'] = df['mi'].map('{:}'.format)
        df['mj'] = df['mj'].map('{:}'.format)
        df['ai'] = df['ai'].map('{:}'.format)
        df['aj'] = df['aj'].map('{:}'.format)
        df['dist'] = df['dist'].map('{:,.6f}'.format)
        df['c12dist'] = df['c12dist'].map('{:,.6f}'.format)
        df['hdist'] = df['hdist'].map('{:,.6f}'.format)
        df['p'] = df['p'].map('{:,.6f}'.format)
        df['cutoff'] = df['cutoff'].map('{:,.6f}'.format)
        df['is_gauss'] = df['is_gauss'].map('{:}'.format)

        df.index = range(len(df.index))
        out_name = args.out_name+'_' if args.out_name else ''
        
        output_file=f'{args.out}/intramat_{out_name}{mol_list[i]}_{mol_list[i]}.ndx'
        print(f"Saving output for molecule {mol_list[i]} in {output_file}")
        
        df.to_csv(output_file, index=False, sep=' ', header=False)

def calculate_inter_probabilities(args):
    '''
    Starts the main routine for calculating the intermat by:
     - reading the topologies
     - figuring out all the interacting molecules
     - calculating the cutoffs
     - and caclulating the probabilities
    The operation is finalized by writing out a csv with the name pattern intermat<_name>_{mol_i}_{mol_j}.ndx
    
    Parameters
    ----------
    args : dict
        The command-line parsed parameters
    '''
    topology_mego, topology_ref, N_species, molecules_name, mol_list = read_topologies(args.mego_top, args.target_top)
    pairs=list(itertools.combinations_with_replacement(mol_list,2))
    
    chain_list=[]
    chains = [x for x in topology_mego.molecules]

    for i in chains: 
        chain_list.append((i, len(topology_mego.molecules[i][0].atoms), len(topology_mego.split()[list(topology_mego.molecules.keys()).index(i)][1])))

    #number of molecules per species
    N_mols=[]
    for chain in chain_list:
        N_mols.append(chain[2])
    N_mols=np.array(N_mols)

    print(f"""
    Topology contains {N_species} molecules species. Namely {molecules_name}. 
    Calculating intermat for all species\n\n
    """)
    for pair in pairs:

        df = pd.DataFrame()

        topology_df_i = pd.DataFrame()
        topology_df_j = pd.DataFrame()
 
        mol_i=pair[0]
        mol_j=pair[1]        
        
        print(f"\nCalculating intermat between molecule {mol_i} and {mol_j}: {molecules_name[mol_i-1]} and {molecules_name[mol_j-1]}")
        prefix=f"inter_mol_{mol_i}_{mol_j}"
        target_list = [ x for x in os.listdir(args.histo) if prefix in x ]

        protein_mego_i = topology_mego.molecules[list(topology_mego.molecules.keys())[mol_i-1]][0]
        protein_mego_j = topology_mego.molecules[list(topology_mego.molecules.keys())[mol_j-1]][0]

        protein_ref_i = topology_ref.molecules[list(topology_ref.molecules.keys())[mol_i-1]][0]
        protein_ref_j = topology_ref.molecules[list(topology_ref.molecules.keys())[mol_j-1]][0]

        original_size_i = len(protein_ref_i.atoms)
        original_size_j = len(protein_ref_j.atoms)

        if mol_i==mol_j:
            if N_mols[mol_i-1]==1:
                print(f"Skipping intermolecular calculation between {mol_i} and {mol_j} cause the number of molecules of this species is only {N_mols[mol_i-1]}")
                columns=['mi', 'ai', 'mj', 'aj', 'dist', 'c12dist' , 'hdist' , 'p' , 'cutoff' , 'is_gauss']
                matrix_index = pd.MultiIndex.from_product([ range(1,original_size_i+1) , range(1, original_size_j+1)], names=['ai', 'aj'])
                indeces_ai=np.array(list(matrix_index)).T[0]
                indeces_aj=np.array(list(matrix_index)).T[1]
                df=pd.DataFrame(columns=columns)
                df['mi'] = [ mol_i for x in range(1, original_size_i*original_size_j+1) ]
                df['mj'] = [ mol_j for x in range(1, original_size_i*original_size_j+1) ]
                df['ai'] = indeces_ai
                df['aj'] = indeces_aj
                df['dist']    = 0.
                df['c12dist'] = 0.
                df['hdist']   = 0.
                df['p']       = 0.
                df['cutoff']  = 0.
                df['is_gauss']= 0
                df['mi'] = df['mi'].map('{:}'.format)
                df['mj'] = df['mj'].map('{:}'.format)
                df['ai'] = df['ai'].map('{:}'.format)
                df['aj'] = df['aj'].map('{:}'.format)
                df['dist'] = df['dist'].map('{:,.6f}'.format)
                df['c12dist'] = df['c12dist'].map('{:,.6f}'.format)
                df['hdist'] = df['hdist'].map('{:,.6f}'.format)
                df['p'] = df['p'].map('{:,.6f}'.format)
                df['cutoff'] = df['cutoff'].map('{:,.6f}'.format)
                df['is_gauss'] = df['is_gauss'].map('{:}'.format)

                df.index = range(len(df.index))
                out_name = args.out_name+'_' if args.out_name else ''
                output_file=f'{args.out}/intermat_{out_name}{mol_i}_{mol_j}.ndx'
        
                df.to_csv(output_file, index=False, sep=' ', header=False)
                continue

        protein_ref_indices_i = np.array([ i+1 for i in range(len(protein_ref_i.atoms)) if protein_ref_i[i].element_name != 'H' ])
        protein_ref_indices_j = np.array([ i+1 for i in range(len(protein_ref_j.atoms)) if protein_ref_j[i].element_name != 'H' ])

        protein_ref_i = [ a for a in protein_ref_i.atoms if a.element_name != 'H' ]
        protein_ref_j = [ a for a in protein_ref_j.atoms if a.element_name != 'H' ]

        sorter_i = [ str(x.residue.number) + map_if_exists(x.name) for x in protein_ref_i ]
        sorter_mego_i = [ str(x.residue.number) + x.name for x in protein_mego_i ]

        sorter_j = [ str(x.residue.number) + map_if_exists(x.name) for x in protein_ref_j ]
        sorter_mego_j = [ str(x.residue.number) + x.name for x in protein_mego_j ]

        #preparing topology of molecule i
        topology_df_i['ref_ai'] = protein_ref_indices_i
        topology_df_i['ref_type'] = [ a.name for a in protein_ref_i ]
        topology_df_i['sorter'] = sorter_i
        topology_df_i['ref_ri'] = topology_df_i['sorter'].str.replace('[a-zA-Z]+[0-9]*', '', regex=True).astype(int)
        topology_df_i.sort_values(by='sorter', inplace=True)
        topology_df_i['mego_type'] = [ a[0].type for a in sorted(zip(protein_mego_i, sorter_mego_i), key=lambda x: x[1]) ]
        topology_df_i['mego_name'] = [ a[0].name for a in sorted(zip(protein_mego_i, sorter_mego_i), key=lambda x: x[1]) ]
        # need to sort back otherwise c12_cutoff are all wrong
        topology_df_i.sort_values(by='ref_ai', inplace=True)
        topology_df_i['c12'] = topology_df_i['mego_type'].map(d)

        #preparing topology of molecule j
        topology_df_j['ref_ai'] = protein_ref_indices_j
        topology_df_j['ref_type'] = [ a.name for a in protein_ref_j ]
        topology_df_j['sorter'] = sorter_j
        topology_df_j['ref_ri'] = topology_df_j['sorter'].str.replace('[a-zA-Z]+[0-9]*', '', regex=True).astype(int)
        topology_df_j.sort_values(by='sorter', inplace=True)
        topology_df_j['mego_type'] = [ a[0].type for a in sorted(zip(protein_mego_j, sorter_mego_j), key=lambda x: x[1]) ]
        topology_df_j['mego_name'] = [ a[0].name for a in sorted(zip(protein_mego_j, sorter_mego_j), key=lambda x: x[1]) ]
        # need to sort back otherwise c12_cutoff are all wrong
        topology_df_j.sort_values(by='ref_ai', inplace=True)
        topology_df_j['c12'] = topology_df_j['mego_type'].map(d)

        #define all cutoff
        c12_cutoff = CUTOFF_FACTOR * np.power(np.sqrt(topology_df_j['c12'].values * topology_df_i['c12'].values[:,np.newaxis]),1./12.)
        if np.any(c12_cutoff>args.cutoff): warning_cutoff_histo(args.cutoff, np.max(c12_cutoff) )
        #c12_cutoff = c12_cutoff*0 + 0.75

        ########################
        # PARALLEL PROCESS START
        ########################

        chunks = np.array_split(target_list, args.proc)
        pool = multiprocessing.Pool(args.proc)
        results = pool.map(run_, [ (args, protein_ref_indices_i,protein_ref_indices_j, original_size_j, c12_cutoff, mol_i, mol_j, x) for x in chunks ])
        pool.close()
        pool.join()

        ########################
        # PARALLEL PROCESS END
        ########################

        # concatenate and remove partial dataframes
        for i, name in enumerate(results):
            part_df = pd.read_csv(name)
            df = pd.concat([df, part_df])
            os.remove(name)

        df = df.astype({
             'mi': 'int32', 
             'mj': 'int32', 
             'ai': 'int32', 
             'aj': 'int32', 
             'is_gauss': 'int32'
            })

        df = df.sort_values(by = ['mi', 'mj', 'ai', 'aj'])
        df.drop_duplicates(subset=['mi', 'ai', 'mj', 'aj'], inplace=True)
        
        df['mi'] = df['mi'].map('{:}'.format)
        df['mj'] = df['mj'].map('{:}'.format)
        df['ai'] = df['ai'].map('{:}'.format)
        df['aj'] = df['aj'].map('{:}'.format)
        df['dist'] = df['dist'].map('{:,.6f}'.format)
        df['c12dist'] = df['c12dist'].map('{:,.6f}'.format)
        df['hdist'] = df['hdist'].map('{:,.6f}'.format)
        df['p'] = df['p'].map('{:,.6f}'.format)
        df['cutoff'] = df['cutoff'].map('{:,.6f}'.format)
        df['is_gauss'] = df['is_gauss'].map('{:}'.format)

        df.index = range(len(df.index))
        out_name = args.out_name+'_' if args.out_name else ''
        output_file=f'{args.out}/intermat_{out_name}{mol_i}_{mol_j}.ndx'
        
        df.to_csv(output_file, index=False, sep=' ', header=False)

def calculate_probability(values, weights, callback=allfunction):
    '''
    Calculates a plain probability accoring to \sum_x x * dx

    Parameters
    ----------
    values : np.array
        The array of the histograms x values
    weights : np.array
        The array with the respective weights
    callback : function
        Preprocesses the data before going in to the analysis

    Returns
    -------
    The probability of the histogram
    '''
    dx = values[1] - values[0]
    cutoff, i, norm, v, w = callback(values, weights)
    return np.minimum( np.sum(w * dx), 1 )

if __name__ == '__main__':
    parser = argparse.ArgumentParser()
    parser.add_argument('--histo', type=str, required=True, help='Path to the directory containing the histograms. The histogram files should contain the prefix "intra_" for intra molecular contact descriptions and "inter_" for  inter molecular.')
    parser.add_argument('--target_top', required=True, help='Path to the topology file of the system on which the histograms were calculated on')
    parser.add_argument('--mego_top', required=True, help='''Path to the standard multi-eGO topology of the system generated by pdb2gmx''')
    parser.add_argument('--inter', action='store_true', help='Sets the caculation to be adapted to intermolecular calculations of histograms')
    parser.add_argument('--out', default='./', help='''Sets the output path''')
    parser.add_argument('--out_name', help='''Sets the output name of files to be added to the default one: intermat_<out_name>_mi_mj.ndx or intramat_<out_name>_mi_mj.ndx''')
    parser.add_argument('--proc', default=1, type=int, help='Sets the number of processes to perform the calculation')
    parser.add_argument('--cutoff', required=True, type=float, help='To be set to the max cutoff used for the accumulation of the histograms')
    args = parser.parse_args()
    
    #check if output file exists
    if not os.path.exists(args.out):
        print(f"The path '{args.out}' does not exist.")
        sys.exit()

    N_BINS = args.cutoff / ( 0.01 / 4 )
    DX = args.cutoff / N_BINS
    PREFIX = 'inter_mol_' if args.inter else 'intra_mol_'
    CUTOFF_FACTOR=1.45
    print(f"""
    Starting with cutoff = {args.cutoff},
                  n_bins = {N_BINS},
                  dx     = {DX}
                  on {args.proc} threads
    """)

    if not args.inter:
        calculate_intra_probabilities(args)
    else:
        calculate_inter_probabilities(args)<|MERGE_RESOLUTION|>--- conflicted
+++ resolved
@@ -264,11 +264,8 @@
     '''
     dx = values[1] - values[0]
     cutoff, i, norm, values, weights = callback(values, weights)
-<<<<<<< HEAD
     if norm == 0.: return 1
-=======
-    if np.sum(weights) == 0.: return 0
->>>>>>> 6171ec64
+
     a = weights[:-2]
     b = weights[2:]
     slope = ((b - a) / (2. * dx)) / (norm*dx)
