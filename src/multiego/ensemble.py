--- conflicted
+++ resolved
@@ -74,12 +74,8 @@
     first_index = topology.atoms[0].idx + 1
 
     for atom in topology.atoms:
-<<<<<<< HEAD
-        temp_number_c12_dict[str(atom.idx+1)] = atom.epsilon*4.184
-        temp_number_c6_dict[str(atom.idx+1)] = atom.sigma*0.1
-=======
         temp_number_c12_dict[str(atom.idx + 1)] = atom.epsilon * 4.184
->>>>>>> 3c8fa913
+        temp_number_c6_dict[str(atom.idx + 1)] = atom.sigma * 0.1
 
     for molecule_number, (molecule_name, molecule_topology) in enumerate(topology.molecules.items(), 1):
         molecule_type_dict = assign_molecule_type(molecule_type_dict, molecule_name, molecule_topology[0])
@@ -102,14 +98,9 @@
     ensemble_topology_dataframe.rename(columns={'epsilon': 'c12'}, inplace=True)
 
     ensemble_topology_dataframe['charge'] = 0.
-<<<<<<< HEAD
-    ensemble_topology_dataframe['c6'] = [ str(i+first_index) for i in range(len(ensemble_topology_dataframe['number']))]
+    ensemble_topology_dataframe['c6'] = [str(i + first_index) for i in range(len(ensemble_topology_dataframe['number']))]
     ensemble_topology_dataframe['c6'] = ensemble_topology_dataframe['c6'].map(temp_number_c6_dict)
-    ensemble_topology_dataframe['c12'] = [ str(i+first_index) for i in range(len(ensemble_topology_dataframe['number']))]
-=======
-    ensemble_topology_dataframe['c6'] = 0.
     ensemble_topology_dataframe['c12'] = [str(i + first_index) for i in range(len(ensemble_topology_dataframe['number']))]
->>>>>>> 3c8fa913
     ensemble_topology_dataframe['c12'] = ensemble_topology_dataframe['c12'].map(temp_number_c12_dict)
     ensemble_topology_dataframe['molecule_type'] = ensemble_topology_dataframe['molecule_name'].map(molecule_type_dict)
 
@@ -123,14 +114,10 @@
     sbtype_name_dict = ensemble_topology_dataframe[['sb_type', 'name']].set_index('sb_type')['name'].to_dict()
     sbtype_moltype_dict = ensemble_topology_dataframe[['sb_type', 'molecule_type']].set_index('sb_type')['molecule_type'].to_dict()
 
-<<<<<<< HEAD
-    return ensemble_topology_dataframe, ensemble_molecules_idx_sbtype_dictionary, sbtype_c12_dict, sbtype_c6_dict, sbtype_name_dict, sbtype_moltype_dict, molecule_type_dict
-=======
     return (
         ensemble_topology_dataframe, ensemble_molecules_idx_sbtype_dictionary,
-        sbtype_c12_dict, sbtype_name_dict, sbtype_moltype_dict, molecule_type_dict
+        sbtype_c12_dict, sbtype_c6_dict, sbtype_name_dict, sbtype_moltype_dict, molecule_type_dict
     )
->>>>>>> 3c8fa913
 
 
 def initialize_molecular_contacts(contact_matrix, path, ensemble_molecules_idx_sbtype_dictionary, simulation, args):
