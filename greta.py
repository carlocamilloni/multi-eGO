--- conflicted
+++ resolved
@@ -216,23 +216,10 @@
     structural_LJ_intra = pd.concat([structural_LJ_intra, atomic_mat_random_coil], axis=1, join='inner')
 
     structural_LJ_intra['epsilon'].loc[structural_LJ_intra['rc_probability'] == 1] = 0
-<<<<<<< HEAD
     structural_LJ_intra = structural_LJ_intra[structural_LJ_intra.epsilon != 0]
      
     structural_LJ = structural_LJ_intra.append(structural_LJ_inter, sort = False, ignore_index = True)
-=======
-
-    # Qui potrebbe esserci qualcosa da migliorare in quanto la probabilita' prossima all'1 viene comunque considerata
-    # Inoltre, essendo dei contatti intra molecolari alcuni potrebbero voler essere ridotti in qualche modo
-    # Nella simulazione riduciamo in base alla probabilita' della simulazione ma qui dovrebbero essere tutti 1 (native like)
-    # Essendo tutti 1, allora la formula nuova non funziona perche' il ln(1) da' 0 e dunque si azzera tutto
-    #structural_LJ_intra['epsilon'].loc[(1 >=  structural_LJ_intra['rc_probability'])] = epsilon_input*(1-((np.log(1))/(np.log(structural_LJ_intra['rc_probability']))))
-    # Dunque teniamo questa
-    structural_LJ_intra['epsilon'].loc[structural_LJ_intra['rc_probability'] < 1] =  epsilon_input
-    
-    # Qui si riparte come la parte vecchia
-    structural_LJ = structural_LJ_intra.append(structural_LJ_inter)
->>>>>>> 4ff92dd5
+
 
     print('\n\n\tSigma and epsilon completed ', len(structural_LJ))
     structural_LJ.drop(columns = ['distance', 'chain_ai', 'chain_aj', 'same_chain', 'type_ai', 'resnum_ai', 'type_aj', 'resnum_aj', 'diff', 'rc_ai',  'rc_aj',  'rc_distance', 'rc_probability', 'rc_residue_ai', 'rc_residue_aj'], inplace = True)
@@ -299,11 +286,6 @@
     '''
     This function merges the atom contacts from native and fibril.
     '''
-<<<<<<< HEAD
-    
-=======
-        
->>>>>>> 4ff92dd5
     # Inverse pairs calvario
     inv_LJ = greta_LJ[['aj', 'ai', 'sigma', 'epsilon']].copy()
     inv_LJ.columns = ['ai', 'aj', 'sigma', 'epsilon']
@@ -313,17 +295,14 @@
     # Here we sort all the atom pairs based on the distance and we keep the closer ones.
     print('\tSorting and dropping all the duplicates')
     # Sorting the pairs
-<<<<<<< HEAD
     greta_LJ.sort_values(by = ['ai', 'aj', 'sigma'], inplace = True)
-=======
-    greta_LJ.sort_values(by = ['ai', 'aj', 'epsilon'], inplace = True)
->>>>>>> 4ff92dd5
+
     # Cleaning the duplicates
-    greta_LJ = greta_LJ.drop_duplicates(subset = ['ai', 'aj'], keep = 'last')
+    greta_LJ = greta_LJ.drop_duplicates(subset = ['ai', 'aj'], keep = 'first')
     # Removing the reverse duplicates
     cols = ['ai', 'aj']
     greta_LJ[cols] = np.sort(greta_LJ[cols].values, axis=1)
-    greta_LJ = greta_LJ.drop_duplicates(subset = ['ai', 'aj'], keep = 'last')
+    greta_LJ = greta_LJ.drop_duplicates(subset = ['ai', 'aj'], keep = 'first')
     print('\tCleaning Complete ', len(greta_LJ))
     
     greta_LJ.insert(2, 'type', 1)
